
// use diesel::prelude::*;
use diesel::{self, RunQueryDsl};
use diesel::prelude::*;

use crate::*;
use schema::events;
use std::collections::HashMap;
use std::convert::TryInto;

use rocket::request::Form;
use rocket::request::State;
use rocket_contrib::json::Json;
use anyhow::ensure;

#[derive(Debug, Serialize, Deserialize)]
pub struct InEvent {
    object_type: String,
    object_id: i64,
    // Always "create," "update," or "delete."
    aspect_type: String, 	
    // hash 	For activity update events, keys can contain "title," "type," and "private," which is always "true" (activity visibility set to Only You) or "false" (activity visibility set to Followers Only or Everyone). For app deauthorization events, there is always an "authorized" : "false" key-value pair.
    updates: HashMap<String,String>,  
    // The athlete's ID.
    owner_id: i32,
    // The push subscription ID that is receiving this event.
    subscription_id: i32, 
    // The time that the event occurred.
    event_time: i64,
}
#[derive(Debug, Default, Serialize, Deserialize, Queryable, Insertable)]
pub struct Event {
    id: Option<i32>,
    pub object_type: String,
    pub object_id: i64,
    // Always "create," "update," or "delete."
    pub aspect_type: String, 	
    // hash 	For activity update events, keys can contain "title," "type," and "private," which is always "true" (activity visibility set to Only You) or "false" (activity visibility set to Followers Only or Everyone). For app deauthorization events, there is always an "authorized" : "false" key-value pair.
    updates: String,  
    // The athlete's ID.
    owner_id: i32,
    // The push subscription ID that is receiving this event.
    subscription_id: i32, 
    // The time that the event occurred.
    pub event_time: i64,
}

impl std::convert::TryFrom<InEvent> for Event {
    type Error = anyhow::Error;

    fn try_from(event: InEvent) -> Result<Self, Self::Error> {
        let objects = ["activity", "athlete"];
        let aspects = ["create", "update", "delete"];

        ensure!(
            objects.contains(&event.object_type.as_str()) && aspects.contains(&event.aspect_type.as_str()),
            Error::BadRequest(format!("unknown event received: {:?}", event))
        );

        Ok(Self {
            id: None,
            object_type: event.object_type,
            object_id: event.object_id,
            aspect_type: event.aspect_type,
            owner_id: event.owner_id,
            subscription_id: event.subscription_id,
            event_time: event.event_time,
            updates: serde_json::to_string(&event.updates).unwrap_or_else(|e|{ format!("{:?}", e)}),
        })
    }
}

// complicated way to have query parameters with dots in the name
#[derive(Debug, FromForm, Serialize)]
pub struct Hub {
    #[form(field = "hub.mode")]
    #[serde(skip_serializing)]
    mode: String,
    #[form(field = "hub.challenge")]
    #[serde(rename(serialize = "hub.challenge"))]
    challenge: String,
    #[form(field = "hub.verify_token")]
    #[serde(skip_serializing)]
    verify_token: String,
}

impl Event {
    pub fn delete (&self, conn: &AppConn) -> TbResult<()> {
        use schema::events::dsl::*;
        diesel::delete(events).filter(id.eq(self.id)).execute(conn)?;
        Ok(())
    }
}

fn store_event(event: Event, conn: &AppConn) -> TbResult<()>{
    ensure!(
        schema::users::table.find(event.owner_id).execute(conn) == Ok(1),
        Error::BadRequest(format!("unknown event received: {:?}", event))
    );
    
    diesel::insert_into(schema::events::table).values(&event).execute(conn)?;
    Ok(())
}

pub fn insert_sync(owner_id: i32, conn: &AppConn) -> TbResult<()> {
    let e = Event {
        owner_id,
        object_type: "activity".to_string(),
        aspect_type: "sync".to_string(),
        event_time: 10,
        ..Default::default()
    };
    diesel::insert_into(schema::events::table)
        .values(e)
        .execute(conn)?;
    Ok(())
}

pub fn insert_stop(conn: &AppConn) -> TbResult<()> {
    let e = Event {
        object_type: "stop".to_string(),
        object_id: chrono::offset::Utc::now().timestamp() + 900,
        ..Default::default()
    };
    diesel::insert_into(schema::events::table)
        .values(e)
        .execute(conn)?;
    Ok(())
}

<<<<<<< HEAD
fn rate_limit(event: Event, user: &auth::User) -> TbResult<Option<Event>> {
    // rate limit event
    if event.event_time > chrono::offset::Utc::now().timestamp() {
        // still rate limited!
        return Ok(None);
    }
    // remove stop event
    warn!("Starting hooks again");
    event.delete(user)?;
    // get next event
    return get_event(user)
}

pub fn get_event(user: &auth::User) -> TbResult<Option<Event>> {
=======
pub fn get_event(conn: &AppConn) -> TbResult<Option<Event>> {
>>>>>>> 5582bbd8
    use schema::events::dsl::*;

    let event: Option<Event> = events
        // .filter(owner_id.eq_any(vec![0,user.strava_id()]))
        .order(event_time.asc())
        .first(conn)
        .optional()?;
    let event = match event {
        Some(event) => event,
        None => return Ok(None),
    };
    if event.object_type.as_str() == "stop" { 
        return rate_limit(event, user);
    }

    // Prevent unneeded calls to Strava
    // only the latest event for an object is interesting
    let mut list = events
            .filter(object_id.eq(event.object_id))
            .order(event_time.desc())
            .get_results::<Event>(user.conn())?;
    let res = list.pop();

    for event in list {
        info!("skipping {:?}", event);
        event.delete(user)?;
    }
<<<<<<< HEAD

    return Ok(res)
=======
    // remove stop event
    warn!("Starting hooks again");
    event.delete(conn)?;
    // get next event
    return get_event(conn)
>>>>>>> 5582bbd8
}

const VERIFY_TOKEN: &str = "tendabike_strava";

fn validate(hub: Hub) -> TbResult<Hub> {
    ensure!(
        hub.verify_token == VERIFY_TOKEN, 
        Error::BadRequest(format!("Unknown verify token {}", hub.verify_token))
    );
    ensure!(
        hub.mode == "subscribe", 
        Error::BadRequest(format!("Unknown mode {}", hub.mode))
    );
    Ok(hub)
}

use crossbeam::sync::{Parker};
pub struct Wakeup(crossbeam::sync::Unparker);

fn process_events(p: Parker, conn: & AppConn) {
    loop{
        p.park();
        info!("Wakeup received");
        // This will be a "while" loop!
        if let Ok(Some(e)) = get_event(conn) {
            info! ("Would process {:?}",e);
            // dbg!(e).delete(conn).expect("event delete failed");
        }
    }
}

use std::thread;
pub fn launch_event_worker(rocket: Rocket) -> Result<Rocket,Rocket> {

    let p = Parker::new();
    let u = Wakeup(p.unparker().clone());
    let conn = AppDbConn::get_one(&rocket).expect("database connection");
    thread::spawn(move || {
        process_events(p, &conn);
    });
    Ok(rocket.manage(u))
}

#[get("/hooks")]
pub fn process (user: auth::User) -> ApiResult<JSummary> {
    let e = get_event(user.conn())?;
    if e.is_none() {
        return tbapi(Ok(JSummary::default()));
    };
    let e = e.unwrap();

    info!("Processing {:?}", e);
    if e.object_type.as_str() != "activity" {
        warn!("skipping {:?}", e);
        e.delete(user.conn())?;
        return tbapi(Ok(JSummary::default()));
    }
    
    let err = match activity::process_hook(&e, &user) {
        Ok(res) => return tbapi(Ok(res)),
        Err(err) => err
    };

    // Keep events for temporary failure - delete others
    tbapi(match err.downcast_ref::<Error>() {
        Some(&Error::TryAgain(_)) => {
                warn!("stopping hooks for 15 minutes {:?}", err);
                webhook::insert_stop(user.conn())?;
                Ok(JSummary::default())
            },
        _ => {
            e.delete(user.conn())?;
            Err(err)
        }
    })
}

#[post("/callback", format = "json", data="<event>")]
pub fn create_event(event: Json<InEvent>, w: State<Wakeup>, conn: AppDbConn) -> Result<(),ApiError> {
    let event = event.into_inner();
    info!("received {:?}", event);
    store_event(event.try_into()?, &conn)?;
    w.0.unpark();
    Ok(())
}

#[get("/callback?<hub..>")]
pub(crate) fn validate_subscription (hub: Form<Hub>) -> ApiResult<Hub> {
    let hub = hub.into_inner();
    info!("Received validation callback {:?}", hub);
    tbapi(validate(hub))
}<|MERGE_RESOLUTION|>--- conflicted
+++ resolved
@@ -128,8 +128,7 @@
     Ok(())
 }
 
-<<<<<<< HEAD
-fn rate_limit(event: Event, user: &auth::User) -> TbResult<Option<Event>> {
+fn rate_limit(event: Event, conn: &AppConn) -> TbResult<Option<Event>> {
     // rate limit event
     if event.event_time > chrono::offset::Utc::now().timestamp() {
         // still rate limited!
@@ -137,15 +136,12 @@
     }
     // remove stop event
     warn!("Starting hooks again");
-    event.delete(user)?;
+    event.delete(conn)?;
     // get next event
-    return get_event(user)
-}
-
-pub fn get_event(user: &auth::User) -> TbResult<Option<Event>> {
-=======
+    return get_event(conn)
+}
+
 pub fn get_event(conn: &AppConn) -> TbResult<Option<Event>> {
->>>>>>> 5582bbd8
     use schema::events::dsl::*;
 
     let event: Option<Event> = events
@@ -158,7 +154,7 @@
         None => return Ok(None),
     };
     if event.object_type.as_str() == "stop" { 
-        return rate_limit(event, user);
+        return rate_limit(event, conn);
     }
 
     // Prevent unneeded calls to Strava
@@ -166,23 +162,15 @@
     let mut list = events
             .filter(object_id.eq(event.object_id))
             .order(event_time.desc())
-            .get_results::<Event>(user.conn())?;
+            .get_results::<Event>(conn)?;
     let res = list.pop();
 
     for event in list {
         info!("skipping {:?}", event);
-        event.delete(user)?;
-    }
-<<<<<<< HEAD
+        event.delete(conn)?;
+    }
 
     return Ok(res)
-=======
-    // remove stop event
-    warn!("Starting hooks again");
-    event.delete(conn)?;
-    // get next event
-    return get_event(conn)
->>>>>>> 5582bbd8
 }
 
 const VERIFY_TOKEN: &str = "tendabike_strava";
