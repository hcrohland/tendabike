--- conflicted
+++ resolved
@@ -4,17 +4,10 @@
   actions: read
   packages: write
 on:
-<<<<<<< HEAD
   #push:
   #  branches: [ "main" ]
   #pull_request:
   #  branches: [ "main" ]
-=======
-  push:
-    branches: [ "main" ]
-  pull_request:
-    branches: [ "main" ]
->>>>>>> 72ec9e09
   workflow_dispatch:
 
 jobs:
