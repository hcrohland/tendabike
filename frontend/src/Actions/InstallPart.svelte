<script lang="ts">
  import {
    Modal,
    ModalHeader,
    ModalBody,
    Form
  } from 'sveltestrap';
  import type {AttEvent, Part, Type} from '../types';
  import {myfetch, handleError, user, updateSummary, attachments, filterValues} from '../store';
  import ModalFooter from './ModalFooter.svelte'
  import NewForm from './NewForm.svelte';
  import TypeForm from './TypeForm.svelte';

  let part, newpart: Part;
  let gear: Part;
  let type: Type;
  let attach: AttEvent;
  let disabled = true;
  let isOpen = false;
  const toggle = () => isOpen = false
  export const installPart = (g: Part) => {
    gear = g;
    attach.gear = g.id;
    part = {
      owner: $user.id, 
      what: undefined, 
      count:0, climb:0, descend:0, distance:0, time: 0,
      name: '', 
      vendor: '', 
      model: '', 
      purchase: new Date(),
      last_used: new Date()
    };
    disabled = true;
    type = undefined;
    isOpen = true
  }

  async function attachPart (part) {
    attach.part_id = part.id;
<<<<<<< HEAD
    attach.attached = part.purchase;
    attach.detached = null;
    attach.what = undefined;
    await myfetch('/attach/', 'PATCH', attach)
=======
    attach.time = part.purchase;
    await myfetch('/part/attach', 'POST', attach)
>>>>>>> 40eec56b
        .then(updateSummary)
        .catch(handleError)
  }

  async function action () {
    disabled = true;
    await myfetch('/part/', 'POST', newpart)
      .then(attachPart)
      .catch(handleError)
    isOpen = false;
  }

  function guessDate(g: Part, t: Type, hook: number) {
    if (!t) return new Date();
    let last = filterValues($attachments, (a) => a.gear == g.id && a.what == t.id && a.hook == hook)
    if (last.length) {
      //I t is a replacement
      return new Date()
    } else {
      // It is the first part of that type
      return new Date(g.purchase)
    }
  }

  part = {
      owner: $user.id, 
      what: undefined, 
      count:0, climb:0, descend:0, distance:0, time: 0,
      name: '', 
      vendor: '', 
      model: '', 
      purchase: new Date(),
      last_used: new Date()
    };

  const setType = (e) => {
    type = e.detail.type;
    attach.hook = e.detail.hook;
    part.what = type.id;
    part.purchase = guessDate(gear, type, attach.hook)
  }
  const setPart = (e) => {
    newpart = e.detail
    disabled = false
  }

</script>
<Modal {isOpen} {toggle} backdrop={false} transitionOptions={{}}>
  <ModalHeader {toggle}>  
    <TypeForm {gear} on:change={setType}/>
  </ModalHeader>
  <ModalBody>
    <Form>
      <NewForm {type} {part} mindate={gear.purchase} on:change={setPart}/>
    </Form>
  </ModalBody>
  <ModalFooter {action} {toggle} {disabled} button={'Install'} />
</Modal><|MERGE_RESOLUTION|>--- conflicted
+++ resolved
@@ -38,15 +38,8 @@
 
   async function attachPart (part) {
     attach.part_id = part.id;
-<<<<<<< HEAD
-    attach.attached = part.purchase;
-    attach.detached = null;
-    attach.what = undefined;
-    await myfetch('/attach/', 'PATCH', attach)
-=======
     attach.time = part.purchase;
     await myfetch('/part/attach', 'POST', attach)
->>>>>>> 40eec56b
         .then(updateSummary)
         .catch(handleError)
   }
