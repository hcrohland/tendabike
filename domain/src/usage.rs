--- conflicted
+++ resolved
@@ -22,11 +22,7 @@
 //! The `Usage` struct represents the usage of a part, including time, distance, climbing, descending, power, and count.
 //! It also provides methods to add an activity to the usage.
 
-<<<<<<< HEAD
 use serde_derive::{Deserialize, Serialize};
-
-=======
->>>>>>> 4ae195e4
 use std::ops::{Add, Neg};
 
 #[derive(Clone, Debug, PartialEq, Serialize, Deserialize)]
